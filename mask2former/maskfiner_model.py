--- conflicted
+++ resolved
@@ -273,15 +273,9 @@
                 for level, dmp in enumerate(disagreement_masks):
                     dis_mask = dmp["disagreement_mask_{}".format(level)][i]
                     dis_mask_pos = dmp["disagreement_mask_pos_{}".format(level)][i]
-<<<<<<< HEAD
-                    max_scale = int(dis_mask_pos[:,0].max())
-                    disagreement_map = torch.zeros(images.tensor.shape[-2], images.tensor.shape[-1], device=dis_mask.device)
-                    disagreement_map = self.create_disagreement_map(disagreement_map, dis_mask, dis_mask_pos, level, max_scale)
-=======
                     top_scale = int(dis_mask_pos[:,0].max())
                     disagreement_map = torch.zeros(images.tensor.shape[-2], images.tensor.shape[-1], device=dis_mask.device)
                     disagreement_map = self.create_disagreement_map(disagreement_map, dis_mask, dis_mask_pos, level, top_scale)
->>>>>>> 0c20c2b9
                     processed_results[-1]["disagreement_mask_{}".format(level)] = disagreement_map.cpu()
 
                 i += 1
@@ -434,16 +428,6 @@
         print("Min pos at level {} for all: {}".format(level, min_pos))
         print("Max pos at level {} for all: {}".format(level, max_pos))
         dis_mask_at_scale, dis_pos_at_scale = self.get_disagreement_mask_and_pos_at_scale(dis_mask, dis_mask_pos, scale)
-<<<<<<< HEAD
-        top_dis_mask, top_dis_pos = self.get_top_disagreement_mask_and_pos(dis_mask_at_scale, dis_pos_at_scale, level)
-
-        pos_at_org_scale = top_dis_pos * self.mask_predictors[0].backbone.min_patch_size
-        patch_size = self.mask_predictors[level].backbone.patch_sizes[scale]
-        top_dis_mask = top_dis_mask.unsqueeze(1).expand(-1, patch_size ** 2).reshape(-1)
-
-        new_coords = torch.stack(torch.meshgrid(torch.arange(0, patch_size), torch.arange(0, patch_size)))
-        new_coords = new_coords.view(2,-1).permute(1,0).to(top_dis_pos.device)
-=======
         min_pos, max_pos = self.get_min_max_position(dis_pos_at_scale, disagreement_map.shape[1], disagreement_map.shape[0])
         print("Min pos at level {} for scale {}: {}".format(level, scale, min_pos))
         print("Max pos at level {} for scale {}: {}".format(level, scale, max_pos))
@@ -458,7 +442,6 @@
 
         new_coords = torch.stack(torch.meshgrid(torch.arange(0, patch_size), torch.arange(0, patch_size)))
         new_coords = new_coords.permute(1, 2, 0).transpose(0, 1).reshape(-1, 2).to(dis_pos_top.device)
->>>>>>> 0c20c2b9
         pos_at_org_scale = pos_at_org_scale.unsqueeze(1) + new_coords
         pos_at_org_scale = pos_at_org_scale.reshape(-1, 2)
         #print("pos_to_split shape before: {}".format(pos_to_split.shape))
@@ -470,11 +453,7 @@
         #print("max x pos: {}".format(x_pos.max()))
         #print("max y pos: {}".format(y_pos.max()))
         #print("pred_map_low_res shape: {}".format(pred_map_low_res.shape))
-<<<<<<< HEAD
-        disagreement_map[y_pos, x_pos] = 255 #top_dis_mask
-=======
         disagreement_map[y_pos, x_pos] = 255 #dis_mask_at_scale
->>>>>>> 0c20c2b9
         return disagreement_map
 
 
@@ -506,19 +485,10 @@
 
     def get_top_disagreement_mask_and_pos(self, dis_mask, dis_mask_pos, level):
         k_top = int(dis_mask.shape[0] * self.mask_predictors[level].backbone.upscale_ratio)
-<<<<<<< HEAD
-        sorted_scores, sorted_indices = torch.sort(dis_mask, dim=1, descending=False)
-
-        top_indices = sorted_indices[:, -k_top:]
-
-        top_dis_mask = dis_mask.gather(dim=1, index=top_indices)
-        top_dis_mask_pos = dis_mask_pos.gather(dim=1, index=top_indices.unsqueeze(-1).expand(-1, 2))
-=======
         sorted_scores, sorted_indices = torch.sort(dis_mask, dim=0, descending=False)
         top_indices = sorted_indices[-k_top:]
         top_dis_mask = dis_mask.gather(dim=0, index=top_indices)
         top_dis_mask_pos = dis_mask_pos.gather(dim=0, index=top_indices.unsqueeze(-1).expand(-1, 2))
->>>>>>> 0c20c2b9
 
         return top_dis_mask, top_dis_mask_pos
 
